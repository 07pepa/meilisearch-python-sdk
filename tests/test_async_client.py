--- conflicted
+++ resolved
@@ -387,15 +387,8 @@
 
 async def test_create_dump(async_client, async_index_with_documents):
     index = await async_index_with_documents()
-<<<<<<< HEAD
-    response = await async_test_client.create_dump()
-    await async_test_client.wait_for_task(response.task_uid)
-=======
-
     response = await async_client.create_dump()
-
     await async_client.wait_for_task(response.task_uid)
->>>>>>> acd43da3
 
     dump_status = await async_get_task(index.http_client, response.task_uid)
     assert dump_status.status == "succeeded"
